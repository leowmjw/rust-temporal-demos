<<<<<<< HEAD
# Copyright 2025 Simon Emms <simon@simonemms.com>
#
# Licensed under the Apache License, Version 2.0 (the "License");
# you may not use this file except in compliance with the License.
# You may obtain a copy of the License at
#
#     http://www.apache.org/licenses/LICENSE-2.0
#
# Unless required by applicable law or agreed to in writing, software
# distributed under the License is distributed on an "AS IS" BASIS,
# WITHOUT WARRANTIES OR CONDITIONS OF ANY KIND, either express or implied.
# See the License for the specific language governing permissions and
# limitations under the License.

cruft-update:
ifeq (,$(wildcard .cruft.json))
	@echo "Cruft not configured"
else
	@pkgx cruft check || pkgx cruft update --skip-apply-ask --refresh-private-variables
endif

dev:
	# Starts Overmind to mintor Procfile ..
	@pkgx overmind s

.PHONY: cruft-update dev
=======
# Rust Temporal Demos Makefile

.PHONY: help install test clean schedule-payments food-ordering temporal-server

# Default target
help:
	@echo "Rust Temporal Demos"
	@echo "=================="
	@echo ""
	@echo "Available targets:"
	@echo "  install          - Install Rust dependencies"
	@echo "  test             - Run all tests"
	@echo "  clean            - Clean build artifacts"
	@echo "  temporal-server  - Start Temporal server (requires temporal CLI)"
	@echo "  schedule-payments - Run schedule payments demo"
	@echo "  food-ordering    - Run food ordering demo"
	@echo ""
	@echo "Schedule Payments:"
	@echo "  schedule-payments-worker   - Start schedule payments worker"
	@echo "  schedule-payments-schedule - Create schedule payments schedule"
	@echo "  schedule-payments-starter  - Trigger schedule payments workflow"
	@echo ""
	@echo "Food Ordering:"
	@echo "  food-ordering-worker  - Start food ordering worker"
	@echo "  food-ordering-starter - Start food ordering workflow"

# Install dependencies
install:
	@echo "Installing Rust dependencies..."
	cd schedule-payments-rust && cargo build
	cd food-ordering-rust && cargo build

# Run all tests
test:
	@echo "Running schedule payments tests..."
	cd schedule-payments-rust && cargo test
	@echo "Running food ordering tests..."
	cd food-ordering-rust && cargo test

# Clean build artifacts
clean:
	@echo "Cleaning build artifacts..."
	cd schedule-payments-rust && cargo clean
	cd food-ordering-rust && cargo clean

# Start Temporal server
temporal-server:
	@echo "Starting Temporal server..."
	@echo "Make sure you have the Temporal CLI installed: https://docs.temporal.io/cli"
	temporal server start-dev

# Schedule Payments Demo
schedule-payments: schedule-payments-worker schedule-payments-schedule schedule-payments-starter

schedule-payments-worker:
	@echo "Starting schedule payments worker..."
	cd schedule-payments-rust && cargo run --bin worker

schedule-payments-schedule:
	@echo "Creating schedule payments schedule..."
	cd schedule-payments-rust && cargo run --bin schedule

schedule-payments-starter:
	@echo "Triggering schedule payments workflow..."
	cd schedule-payments-rust && cargo run --bin starter

# Food Ordering Demo
food-ordering: food-ordering-worker food-ordering-starter

food-ordering-worker:
	@echo "Starting food ordering worker..."
	cd food-ordering-rust && cargo run --bin worker

food-ordering-starter:
	@echo "Starting food ordering workflow..."
	cd food-ordering-rust && cargo run --bin starter

# Development helpers
dev-setup:
	@echo "Setting up development environment..."
	@echo "1. Install Rust: https://rustup.rs/"
	@echo "2. Install Temporal CLI: https://docs.temporal.io/cli"
	@echo "3. Run 'make temporal-server' to start Temporal"
	@echo "4. Run 'make install' to build dependencies"
	@echo "5. Run 'make test' to verify everything works"

# Format code
fmt:
	@echo "Formatting code..."
	cd schedule-payments-rust && cargo fmt
	cd food-ordering-rust && cargo fmt

# Lint code
lint:
	@echo "Linting code..."
	cd schedule-payments-rust && cargo clippy
	cd food-ordering-rust && cargo clippy
>>>>>>> 11a6f84b
<|MERGE_RESOLUTION|>--- conflicted
+++ resolved
@@ -1,4 +1,3 @@
-<<<<<<< HEAD
 # Copyright 2025 Simon Emms <simon@simonemms.com>
 #
 # Licensed under the Apache License, Version 2.0 (the "License");
@@ -25,7 +24,6 @@
 	@pkgx overmind s
 
 .PHONY: cruft-update dev
-=======
 # Rust Temporal Demos Makefile
 
 .PHONY: help install test clean schedule-payments food-ordering temporal-server
@@ -122,5 +120,4 @@
 lint:
 	@echo "Linting code..."
 	cd schedule-payments-rust && cargo clippy
-	cd food-ordering-rust && cargo clippy
->>>>>>> 11a6f84b
+	cd food-ordering-rust && cargo clippy